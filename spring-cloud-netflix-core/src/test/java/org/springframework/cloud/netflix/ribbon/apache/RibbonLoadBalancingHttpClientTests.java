/*
 * Copyright 2013-2015 the original author or authors.
 *
 * Licensed under the Apache License, Version 2.0 (the "License");
 * you may not use this file except in compliance with the License.
 * You may obtain a copy of the License at
 *
 *      http://www.apache.org/licenses/LICENSE-2.0
 *
 * Unless required by applicable law or agreed to in writing, software
 * distributed under the License is distributed on an "AS IS" BASIS,
 * WITHOUT WARRANTIES OR CONDITIONS OF ANY KIND, either express or implied.
 * See the License for the specific language governing permissions and
 * limitations under the License.
 */

package org.springframework.cloud.netflix.ribbon.apache;

import java.io.ByteArrayInputStream;
import java.io.IOException;
import java.net.URI;
import java.util.ArrayList;
import org.apache.http.HttpResponse;
import org.apache.http.StatusLine;
import org.apache.http.client.HttpClient;
import org.apache.http.client.config.RequestConfig;
import org.apache.http.client.methods.CloseableHttpResponse;
import org.apache.http.client.methods.HttpUriRequest;
import org.apache.http.impl.client.CloseableHttpClient;
import org.apache.http.impl.conn.PoolingHttpClientConnectionManager;
import org.junit.After;
import org.junit.Before;
import org.junit.Test;
import org.mockito.ArgumentCaptor;
<<<<<<< HEAD
import org.springframework.cloud.client.loadbalancer.LoadBalancedBackOffPolicyFactory;
=======
import org.mockito.ArgumentMatcher;
>>>>>>> 0401ad96
import org.springframework.cloud.client.loadbalancer.LoadBalancedRetryPolicyFactory;
import org.springframework.cloud.commons.httpclient.HttpClientConfiguration;
import org.springframework.cloud.netflix.ribbon.RibbonAutoConfiguration;
import org.springframework.cloud.netflix.ribbon.RibbonLoadBalancedRetryPolicy;
import org.springframework.cloud.netflix.ribbon.RibbonLoadBalancedRetryPolicyFactory;
import org.springframework.cloud.netflix.ribbon.RibbonLoadBalancerContext;
import org.springframework.cloud.netflix.ribbon.ServerIntrospector;
import org.springframework.cloud.netflix.ribbon.SpringClientFactory;
import org.springframework.cloud.netflix.ribbon.support.RibbonRequestCustomizer;
import org.springframework.cloud.netflix.zuul.filters.route.RibbonCommandContext;
import org.springframework.context.annotation.AnnotationConfigApplicationContext;
import org.springframework.context.annotation.Bean;
import org.springframework.context.annotation.Configuration;
import org.springframework.http.HttpMethod;
import org.springframework.retry.RetryContext;
import org.springframework.retry.backoff.BackOffContext;
import org.springframework.retry.backoff.BackOffInterruptedException;
import org.springframework.retry.backoff.BackOffPolicy;
import org.springframework.test.util.ReflectionTestUtils;
import org.springframework.util.LinkedMultiValueMap;

import com.netflix.client.DefaultLoadBalancerRetryHandler;
import com.netflix.client.RetryHandler;
import com.netflix.client.config.CommonClientConfigKey;
import com.netflix.client.config.DefaultClientConfigImpl;
import com.netflix.client.config.IClientConfig;
import com.netflix.loadbalancer.AbstractLoadBalancer;
import com.netflix.loadbalancer.ILoadBalancer;
import com.netflix.loadbalancer.Server;

import static org.hamcrest.Matchers.is;
import static org.junit.Assert.assertEquals;
import static org.junit.Assert.assertThat;
import static org.junit.Assert.fail;
import static org.mockito.BDDMockito.given;
import static org.mockito.Matchers.any;
import static org.mockito.Matchers.argThat;
import static org.mockito.Matchers.eq;
import static org.mockito.Mockito.doReturn;
import static org.mockito.Mockito.doThrow;
import static org.mockito.Mockito.mock;
import static org.mockito.Mockito.times;
import static org.mockito.Mockito.verify;

/**
 * @author Sébastien Nussbaumer
 * @author Ryan Baxter
 */
public class RibbonLoadBalancingHttpClientTests {

	private ILoadBalancer loadBalancer;
	private LoadBalancedBackOffPolicyFactory loadBalancedBackOffPolicyFactory = new LoadBalancedBackOffPolicyFactory.NoBackOffPolicyFactory();

	@Before
	public void setup() {
		loadBalancer = mock(AbstractLoadBalancer.class);
		doReturn(new Server("foo.com", 8000)).when(loadBalancer).chooseServer(eq("default"));
		doReturn(new Server("foo.com", 8000)).when(loadBalancer).chooseServer(eq("service"));
	}

	@After
	public void teardown() {
		loadBalancer = null;
	}

	@Test
	public void testRequestConfigUseDefaultsNoOverride() throws Exception {
		RequestConfig result = getBuiltRequestConfig(UseDefaults.class, null);

		assertThat(result.isRedirectsEnabled(), is(false));
	}

	@Test
	public void testRequestConfigDoNotFollowRedirectsNoOverride() throws Exception {
		RequestConfig result = getBuiltRequestConfig(DoNotFollowRedirects.class, null);

		assertThat(result.isRedirectsEnabled(), is(false));
	}

	@Test
	public void testRequestConfigFollowRedirectsNoOverride() throws Exception {
		RequestConfig result = getBuiltRequestConfig(FollowRedirects.class, null);

		assertThat(result.isRedirectsEnabled(), is(true));
	}

	@Test
	public void testTimeouts() throws Exception {
		RequestConfig result = getBuiltRequestConfig(Timeouts.class, null);
		assertThat(result.getConnectTimeout(), is(60000));
		assertThat(result.getSocketTimeout(), is (50000));
	}

	@Test
	public void testDefaultTimeouts() throws Exception {
		RequestConfig result = getBuiltRequestConfig(UseDefaults.class, null);
		assertThat(result.getConnectTimeout(), is(1000));
		assertThat(result.getSocketTimeout(), is (1000));
	}

	@Test
	public void testConnections() throws Exception {
		SpringClientFactory factory = new SpringClientFactory();
		factory.setApplicationContext(new AnnotationConfigApplicationContext(
				RibbonAutoConfiguration.class, Connections.class));
		RetryableRibbonLoadBalancingHttpClient client = factory.getClient("service",
				RetryableRibbonLoadBalancingHttpClient.class);

		HttpClient delegate = client.getDelegate();
		PoolingHttpClientConnectionManager connManager = (PoolingHttpClientConnectionManager) ReflectionTestUtils.getField(delegate, "connManager");
		assertThat(connManager.getMaxTotal(), is(101));
		assertThat(connManager.getDefaultMaxPerRoute(), is(201));
	}

	@Test
	public void testRequestConfigDoNotFollowRedirectsOverrideWithFollowRedirects()
			throws Exception {

		DefaultClientConfigImpl override = new DefaultClientConfigImpl();
		override.set(CommonClientConfigKey.FollowRedirects, true);
		override.set(CommonClientConfigKey.IsSecure, false);

		RequestConfig result = getBuiltRequestConfig(DoNotFollowRedirects.class, override);

		assertThat(result.isRedirectsEnabled(), is(true));
	}

	@Test
	public void testRequestConfigFollowRedirectsOverrideWithDoNotFollowRedirects()
			throws Exception {

		DefaultClientConfigImpl override = new DefaultClientConfigImpl();
		override.set(CommonClientConfigKey.FollowRedirects, false);
		override.set(CommonClientConfigKey.IsSecure, false);

		RequestConfig result = getBuiltRequestConfig(FollowRedirects.class, override);

		assertThat(result.isRedirectsEnabled(), is(false));
	}

	@Test
	public void testUpdatedTimeouts()
			throws Exception {
		SpringClientFactory factory = new SpringClientFactory();
		RequestConfig result = getBuiltRequestConfig(Timeouts.class, null, factory);
		assertThat(result.getConnectTimeout(), is(60000));
		assertThat(result.getSocketTimeout(), is (50000));
		IClientConfig config = factory.getClientConfig("service");
		config.set(CommonClientConfigKey.ConnectTimeout, 60);
		config.set(CommonClientConfigKey.ReadTimeout, 50);
		result = getBuiltRequestConfig(Timeouts.class, null, factory);
		assertThat(result.getConnectTimeout(), is(60));
		assertThat(result.getSocketTimeout(), is (50));
	}

	@Test
	public void testNeverRetry() throws Exception {
		ServerIntrospector introspector = mock(ServerIntrospector.class);
		CloseableHttpClient delegate = mock(CloseableHttpClient.class);
		HttpResponse response = mock(HttpResponse.class);
		doThrow(new IOException("boom")).when(delegate).execute(any(HttpUriRequest.class));
		DefaultClientConfigImpl clientConfig = new DefaultClientConfigImpl();
		clientConfig.setClientName("foo");
		RibbonLoadBalancingHttpClient client = new RibbonLoadBalancingHttpClient(delegate, clientConfig,
				introspector);
		RibbonApacheHttpRequest request = mock(RibbonApacheHttpRequest.class);
		try {
			client.execute(request, null);
			fail("Expected IOException");
		} catch(IOException e) {} finally {
			verify(delegate, times(1)).execute(any(HttpUriRequest.class));
		}
	}

	private RetryableRibbonLoadBalancingHttpClient setupClientForRetry(int retriesNextServer, int retriesSameServer,
<<<<<<< HEAD
																	   boolean retryable, boolean retryOnAllOps,
																	   String serviceName, String host, int port,
																	   CloseableHttpClient delegate, ILoadBalancer lb, String statusCodes,
																	   LoadBalancedBackOffPolicyFactory loadBalancedBackOffPolicyFactory) throws Exception {
=======
															  boolean retryable, boolean retryOnAllOps,
															  String serviceName, String host, int port,
															  HttpClient delegate, ILoadBalancer lb, String statusCodes) throws Exception {
		return setupClientForRetry(retriesNextServer, retriesSameServer, retryable, retryOnAllOps, serviceName, host, port,
				delegate, lb, statusCodes, false);
	}

	private RetryableRibbonLoadBalancingHttpClient setupClientForRetry(int retriesNextServer, int retriesSameServer,
																	   boolean retryable, boolean retryOnAllOps,
																	   String serviceName, String host, int port,
																	   HttpClient delegate, ILoadBalancer lb, String statusCodes,
																	   boolean isSecure) throws Exception {
>>>>>>> 0401ad96
		ServerIntrospector introspector = mock(ServerIntrospector.class);
		RetryHandler retryHandler = new DefaultLoadBalancerRetryHandler(retriesSameServer, retriesNextServer, retryable);
		doReturn(new Server(host, port)).when(lb).chooseServer(eq(serviceName));
		DefaultClientConfigImpl clientConfig = new DefaultClientConfigImpl();
		clientConfig.set(CommonClientConfigKey.OkToRetryOnAllOperations, retryOnAllOps);
		clientConfig.set(CommonClientConfigKey.MaxAutoRetriesNextServer, retriesNextServer);
		clientConfig.set(CommonClientConfigKey.MaxAutoRetries, retriesSameServer);
		clientConfig.set(RibbonLoadBalancedRetryPolicy.RETRYABLE_STATUS_CODES, statusCodes);
		clientConfig.set(CommonClientConfigKey.IsSecure, isSecure);
		clientConfig.setClientName(serviceName);
		RibbonLoadBalancerContext context = new RibbonLoadBalancerContext(lb, clientConfig, retryHandler);
		SpringClientFactory clientFactory = mock(SpringClientFactory.class);
		doReturn(context).when(clientFactory).getLoadBalancerContext(eq(serviceName));
		doReturn(clientConfig).when(clientFactory).getClientConfig(eq(serviceName));
		LoadBalancedRetryPolicyFactory factory = new RibbonLoadBalancedRetryPolicyFactory(clientFactory);
		RetryableRibbonLoadBalancingHttpClient client = new RetryableRibbonLoadBalancingHttpClient(delegate, clientConfig,
				introspector, factory, loadBalancedBackOffPolicyFactory);
		client.setLoadBalancer(lb);
		ReflectionTestUtils.setField(client, "delegate", delegate);
		return client;
	}

	@Test
	public void testRetrySameServerOnly() throws Exception {
		int retriesNextServer = 0;
		int retriesSameServer = 1;
		boolean retryable = true;
		boolean retryOnAllOps = false;
		String serviceName = "foo";
		String host = serviceName;
		int port = 80;
		HttpMethod method = HttpMethod.GET;
		URI uri = new URI("http://" + host + ":" + port);
		CloseableHttpClient delegate = mock(CloseableHttpClient.class);
		final CloseableHttpResponse response = mock(CloseableHttpResponse.class);
		StatusLine statusLine = mock(StatusLine.class);
		doReturn(200).when(statusLine).getStatusCode();
		doReturn(statusLine).when(response).getStatusLine();
		doThrow(new IOException("boom")).doReturn(response).when(delegate).execute(any(HttpUriRequest.class));
		ILoadBalancer lb = mock(ILoadBalancer.class);
		RetryableRibbonLoadBalancingHttpClient client = setupClientForRetry(retriesNextServer, retriesSameServer, retryable, retryOnAllOps,
				serviceName, host, port, delegate, lb, "", loadBalancedBackOffPolicyFactory);
		RibbonApacheHttpRequest request = mock(RibbonApacheHttpRequest.class);
		doReturn(uri).when(request).getURI();
		doReturn(method).when(request).getMethod();
		doReturn(request).when(request).withNewUri(any(URI.class));
		HttpUriRequest uriRequest = mock(HttpUriRequest.class);
		doReturn(uri).when(uriRequest).getURI();
		doReturn(uriRequest).when(request).toRequest(any(RequestConfig.class));
		RibbonApacheHttpResponse returnedResponse = client.execute(request, null);
		verify(delegate, times(2)).execute(any(HttpUriRequest.class));
		verify(lb, times(0)).chooseServer(eq(serviceName));
	}

	@Test
	public void testRetryNextServer() throws Exception {
		int retriesNextServer = 1;
		int retriesSameServer = 1;
		boolean retryable = true;
		boolean retryOnAllOps = false;
		String serviceName = "foo";
		String host = serviceName;
		int port = 80;
		HttpMethod method = HttpMethod.GET;
		URI uri = new URI("http://" + host + ":" + port);
		CloseableHttpClient delegate = mock(CloseableHttpClient.class);
		final CloseableHttpResponse response = mock(CloseableHttpResponse.class);
		StatusLine statusLine = mock(StatusLine.class);
		doReturn(200).when(statusLine).getStatusCode();
		doReturn(statusLine).when(response).getStatusLine();
		doThrow(new IOException("boom")).doThrow(new IOException("boom again")).doReturn(response).
				when(delegate).execute(any(HttpUriRequest.class));
		ILoadBalancer lb = mock(ILoadBalancer.class);
		MyBackOffPolicyFactory myBackOffPolicyFactory = new MyBackOffPolicyFactory();
		RetryableRibbonLoadBalancingHttpClient client = setupClientForRetry(retriesNextServer, retriesSameServer, retryable, retryOnAllOps,
				serviceName, host, port, delegate, lb, "", myBackOffPolicyFactory);
		RibbonApacheHttpRequest request = mock(RibbonApacheHttpRequest.class);
		doReturn(uri).when(request).getURI();
		doReturn(method).when(request).getMethod();
		doReturn(request).when(request).withNewUri(any(URI.class));
		HttpUriRequest uriRequest = mock(HttpUriRequest.class);
		doReturn(uri).when(uriRequest).getURI();
		doReturn(uriRequest).when(request).toRequest(any(RequestConfig.class));
		RibbonApacheHttpResponse returnedResponse = client.execute(request, null);
		verify(delegate, times(3)).execute(any(HttpUriRequest.class));
		verify(lb, times(1)).chooseServer(eq(serviceName));
		assertEquals(2, myBackOffPolicyFactory.getCount());
	}

	@Test
	public void testRetryOnPost() throws Exception {
		int retriesNextServer = 1;
		int retriesSameServer = 1;
		boolean retryable = true;
		boolean retryOnAllOps = true;
		String serviceName = "foo";
		String host = serviceName;
		int port = 80;
		HttpMethod method = HttpMethod.POST;
		URI uri = new URI("http://" + host + ":" + port);
		CloseableHttpClient delegate = mock(CloseableHttpClient.class);
		final CloseableHttpResponse response = mock(CloseableHttpResponse.class);
		StatusLine statusLine = mock(StatusLine.class);
		doReturn(200).when(statusLine).getStatusCode();
		doReturn(statusLine).when(response).getStatusLine();
		doThrow(new IOException("boom")).doThrow(new IOException("boom again")).doReturn(response).
				when(delegate).execute(any(HttpUriRequest.class));
		ILoadBalancer lb = mock(ILoadBalancer.class);
		MyBackOffPolicyFactory myBackOffPolicyFactory = new MyBackOffPolicyFactory();
		RetryableRibbonLoadBalancingHttpClient client = setupClientForRetry(retriesNextServer, retriesSameServer, retryable, retryOnAllOps,
				serviceName, host, port, delegate, lb, "", myBackOffPolicyFactory);
		RibbonApacheHttpRequest request = mock(RibbonApacheHttpRequest.class);
		doReturn(method).when(request).getMethod();
		doReturn(uri).when(request).getURI();
		doReturn(request).when(request).withNewUri(any(URI.class));
		HttpUriRequest uriRequest = mock(HttpUriRequest.class);
		doReturn(uriRequest).when(request).toRequest(any(RequestConfig.class));
		RibbonApacheHttpResponse returnedResponse = client.execute(request, null);
		verify(response, times(0)).close();
		verify(delegate, times(3)).execute(any(HttpUriRequest.class));
		verify(lb, times(1)).chooseServer(eq(serviceName));
		assertEquals(2, myBackOffPolicyFactory.getCount());
	}

	@Test
	public void testDoubleEncoding() throws Exception {
		String serviceName = "foo";
		String host = serviceName;
		int port = 80;
		HttpMethod method = HttpMethod.GET;
		final URI uri = new URI("https://" + host + ":" + port + "/a%2Bb");
		DefaultClientConfigImpl clientConfig = new DefaultClientConfigImpl();
		clientConfig.setClientName(serviceName);
		ServerIntrospector introspector = mock(ServerIntrospector.class);
		RibbonCommandContext context = new RibbonCommandContext(serviceName, method.toString(), uri.toString(), false,
				new LinkedMultiValueMap<String, String>(), new LinkedMultiValueMap<String, String>(),
				new ByteArrayInputStream(new String("bar").getBytes()),
				new ArrayList<RibbonRequestCustomizer>());
		RibbonApacheHttpRequest request = new RibbonApacheHttpRequest(context);
		HttpClient delegate = mock(HttpClient.class);
		final CloseableHttpResponse response = mock(CloseableHttpResponse.class);
		StatusLine statusLine = mock(StatusLine.class);
		doReturn(200).when(statusLine).getStatusCode();
		doReturn(statusLine).when(response).getStatusLine();
		doReturn(response).
				when(delegate).execute(any(HttpUriRequest.class));
		RibbonLoadBalancingHttpClient client = new RibbonLoadBalancingHttpClient(delegate, clientConfig, introspector);
		RibbonApacheHttpResponse returnedResponse = client.execute(request, null);
		verify(response, times(0)).close();
		verify(delegate, times(1)).execute(argThat(new ArgumentMatcher<HttpUriRequest>() {
			@Override
			public boolean matches(Object argument) {
				if(argument instanceof HttpUriRequest) {
					HttpUriRequest arg = (HttpUriRequest)argument;
					return arg.getURI().equals(uri);
				}
				return false;
			}
		}));
	}

	@Test
	public void testDoubleEncodingWithRetry() throws Exception {
		int retriesNextServer = 0;
		int retriesSameServer = 0;
		boolean retryable = true;
		boolean retryOnAllOps = true;
		String serviceName = "foo";
		String host = serviceName;
		int port = 80;
		HttpMethod method = HttpMethod.GET;
		final URI uri = new URI("https://" + host + ":" + port + "/a%2Bb");
		RibbonCommandContext context = new RibbonCommandContext(serviceName, method.toString(), uri.toString(), true,
				new LinkedMultiValueMap<String, String>(), new LinkedMultiValueMap<String, String>(),
				new ByteArrayInputStream(new String("bar").getBytes()),
				new ArrayList<RibbonRequestCustomizer>());
		RibbonApacheHttpRequest request = new RibbonApacheHttpRequest(context);
		HttpClient delegate = mock(HttpClient.class);
		final CloseableHttpResponse response = mock(CloseableHttpResponse.class);
		StatusLine statusLine = mock(StatusLine.class);
		doReturn(200).when(statusLine).getStatusCode();
		doReturn(statusLine).when(response).getStatusLine();
		doReturn(response).
				when(delegate).execute(any(HttpUriRequest.class));
		ILoadBalancer lb = mock(ILoadBalancer.class);
		RetryableRibbonLoadBalancingHttpClient client = setupClientForRetry(retriesNextServer, retriesSameServer, retryable, retryOnAllOps,
				serviceName, host, port, delegate, lb, "", true);
		client.execute(request, null);
		verify(response, times(0)).close();
		verify(delegate, times(1)).execute(argThat(new ArgumentMatcher<HttpUriRequest>() {
			@Override
			public boolean matches(Object argument) {
				if(argument instanceof HttpUriRequest) {
					HttpUriRequest arg = (HttpUriRequest)argument;
					return arg.getURI().equals(uri);
				}
				return false;
			}
		}));
	}

	@Test
	public void testNoRetryOnPost() throws Exception {
		int retriesNextServer = 1;
		int retriesSameServer = 1;
		boolean retryable = true;
		boolean retryOnAllOps = false;
		String serviceName = "foo";
		String host = serviceName;
		int port = 80;
		HttpMethod method = HttpMethod.POST;
		URI uri = new URI("http://" + host + ":" + port);
		CloseableHttpClient delegate = mock(CloseableHttpClient.class);
		final CloseableHttpResponse response = mock(CloseableHttpResponse.class);
		doThrow(new IOException("boom")).doThrow(new IOException("boom again")).doReturn(response).
				when(delegate).execute(any(HttpUriRequest.class));
		ILoadBalancer lb = mock(ILoadBalancer.class);
		RetryableRibbonLoadBalancingHttpClient client = setupClientForRetry(retriesNextServer, retriesSameServer, retryable, retryOnAllOps,
				serviceName, host, port, delegate, lb, "", loadBalancedBackOffPolicyFactory);
		RibbonApacheHttpRequest request = mock(RibbonApacheHttpRequest.class);
		doReturn(method).when(request).getMethod();
		doReturn(uri).when(request).getURI();
		doReturn(request).when(request).withNewUri(any(URI.class));
		HttpUriRequest uriRequest = mock(HttpUriRequest.class);
		doReturn(uri).when(uriRequest).getURI();
		doReturn(uriRequest).when(request).toRequest(any(RequestConfig.class));
		try {
			client.execute(request, null);
			fail("Expected IOException");
		} catch(IOException e) {} finally {
			verify(response, times(0)).close();
			verify(delegate, times(1)).execute(any(HttpUriRequest.class));
			verify(lb, times(0)).chooseServer(eq(serviceName));
		}
	}

	@Test
	public void testRetryOnStatusCode() throws Exception {
		int retriesNextServer = 0;
		int retriesSameServer = 1;
		boolean retryable = true;
		boolean retryOnAllOps = false;
		String serviceName = "foo";
		String host = serviceName;
		int port = 80;
		HttpMethod method = HttpMethod.GET;
		URI uri = new URI("http://" + host + ":" + port);
		CloseableHttpClient delegate = mock(CloseableHttpClient.class);
		final CloseableHttpResponse response = mock(CloseableHttpResponse.class);
		StatusLine statusLine = mock(StatusLine.class);
		doReturn(200).when(statusLine).getStatusCode();
		doReturn(statusLine).when(response).getStatusLine();
		final CloseableHttpResponse fourOFourResponse = mock(CloseableHttpResponse.class);
		StatusLine fourOFourStatusLine = mock(StatusLine.class);
		doReturn(404).when(fourOFourStatusLine).getStatusCode();
		doReturn(fourOFourStatusLine).when(fourOFourResponse).getStatusLine();
		doReturn(fourOFourResponse).doReturn(response).when(delegate).execute(any(HttpUriRequest.class));
		ILoadBalancer lb = mock(ILoadBalancer.class);
		MyBackOffPolicyFactory myBackOffPolicyFactory = new MyBackOffPolicyFactory();
		RetryableRibbonLoadBalancingHttpClient client = setupClientForRetry(retriesNextServer, retriesSameServer, retryable, retryOnAllOps,
				serviceName, host, port, delegate, lb, "404", myBackOffPolicyFactory);
		RibbonApacheHttpRequest request = mock(RibbonApacheHttpRequest.class);
		doReturn(uri).when(request).getURI();
		doReturn(method).when(request).getMethod();
		doReturn(request).when(request).withNewUri(any(URI.class));
		HttpUriRequest uriRequest = mock(HttpUriRequest.class);
		doReturn(uri).when(uriRequest).getURI();
		doReturn(uriRequest).when(request).toRequest(any(RequestConfig.class));
		RibbonApacheHttpResponse returnedResponse = client.execute(request, null);
		verify(fourOFourResponse, times(1)).close();
		verify(delegate, times(2)).execute(any(HttpUriRequest.class));
		verify(lb, times(0)).chooseServer(eq(serviceName));
		assertEquals(1, myBackOffPolicyFactory.getCount());
	}

	@Configuration
	protected static class UseDefaults {

	}

	@Configuration
	protected static class FollowRedirects {
		@Bean
		public IClientConfig clientConfig() {
			DefaultClientConfigImpl config = new DefaultClientConfigImpl();
			config.set(CommonClientConfigKey.FollowRedirects, true);
			return config;
		}
	}

	@Configuration
	protected static class DoNotFollowRedirects {
		@Bean
		public IClientConfig clientConfig() {
			DefaultClientConfigImpl config = new DefaultClientConfigImpl();
			config.set(CommonClientConfigKey.FollowRedirects, false);
			return config;
		}
	}

	@Configuration
	protected static class Timeouts {
		@Bean
		public IClientConfig clientConfig() {
			DefaultClientConfigImpl config = new DefaultClientConfigImpl();
			config.set(CommonClientConfigKey.ConnectTimeout, 60000);
			config.set(CommonClientConfigKey.ReadTimeout, 50000);
			return config;
		}
	}


	@Configuration
	protected static class Connections {
		@Bean
		public IClientConfig clientConfig() {
			DefaultClientConfigImpl config = new DefaultClientConfigImpl();
			config.set(CommonClientConfigKey.MaxTotalConnections, 101);
			config.set(CommonClientConfigKey.MaxConnectionsPerHost, 201);
			return config;
		}
	}

	private RequestConfig getBuiltRequestConfig(Class<?> defaultConfigurationClass,
			IClientConfig configOverride) throws Exception {
		return getBuiltRequestConfig(defaultConfigurationClass, configOverride, new SpringClientFactory());
	}

	private RequestConfig getBuiltRequestConfig(Class<?> defaultConfigurationClass,
												IClientConfig configOverride, SpringClientFactory factory)
			throws Exception {

		factory.setApplicationContext(new AnnotationConfigApplicationContext(HttpClientConfiguration.class,
				RibbonAutoConfiguration.class, defaultConfigurationClass));
		String serviceName = "foo";
		String host = serviceName;
		int port = 80;
		URI uri = new URI("http://" + host + ":" + port);
		CloseableHttpClient delegate = mock(CloseableHttpClient.class);
		RibbonLoadBalancingHttpClient client = factory.getClient("service",
				RibbonLoadBalancingHttpClient.class);

		ReflectionTestUtils.setField(client, "delegate", delegate);
		ReflectionTestUtils.setField(client, "lb", loadBalancer);
		CloseableHttpResponse httpResponse  = mock(CloseableHttpResponse.class);
		StatusLine statusLine = mock(StatusLine.class);
		doReturn(200).when(statusLine).getStatusCode();
		doReturn(statusLine).when(httpResponse).getStatusLine();
		given(delegate.execute(any(HttpUriRequest.class))).willReturn(
				httpResponse);
		RibbonApacheHttpRequest request = mock(RibbonApacheHttpRequest.class);
		doReturn(uri).when(request).getURI();
		doReturn(request).when(request).withNewUri(any(URI.class));
		given(request.toRequest(any(RequestConfig.class))).willReturn(
				mock(HttpUriRequest.class));

		client.execute(request, configOverride);

		ArgumentCaptor<RequestConfig> requestConfigCaptor = ArgumentCaptor
				.forClass(RequestConfig.class);
		verify(request, times(1)).toRequest(requestConfigCaptor.capture());
		return requestConfigCaptor.getValue();
	}

	class MyBackOffPolicyFactory implements LoadBalancedBackOffPolicyFactory, BackOffPolicy {

		private int count = 0;

		@Override
		public BackOffContext start(RetryContext retryContext) {
			return null;
		}

		@Override
		public void backOff(BackOffContext backOffContext) throws BackOffInterruptedException {
			count++;
		}

		public int getCount() {
			return count;
		}

		@Override
		public BackOffPolicy createBackOffPolicy(String service) {
			return this;
		}
	}

}<|MERGE_RESOLUTION|>--- conflicted
+++ resolved
@@ -32,11 +32,9 @@
 import org.junit.Before;
 import org.junit.Test;
 import org.mockito.ArgumentCaptor;
-<<<<<<< HEAD
 import org.springframework.cloud.client.loadbalancer.LoadBalancedBackOffPolicyFactory;
-=======
+
 import org.mockito.ArgumentMatcher;
->>>>>>> 0401ad96
 import org.springframework.cloud.client.loadbalancer.LoadBalancedRetryPolicyFactory;
 import org.springframework.cloud.commons.httpclient.HttpClientConfiguration;
 import org.springframework.cloud.netflix.ribbon.RibbonAutoConfiguration;
@@ -212,25 +210,20 @@
 	}
 
 	private RetryableRibbonLoadBalancingHttpClient setupClientForRetry(int retriesNextServer, int retriesSameServer,
-<<<<<<< HEAD
 																	   boolean retryable, boolean retryOnAllOps,
 																	   String serviceName, String host, int port,
 																	   CloseableHttpClient delegate, ILoadBalancer lb, String statusCodes,
 																	   LoadBalancedBackOffPolicyFactory loadBalancedBackOffPolicyFactory) throws Exception {
-=======
-															  boolean retryable, boolean retryOnAllOps,
-															  String serviceName, String host, int port,
-															  HttpClient delegate, ILoadBalancer lb, String statusCodes) throws Exception {
 		return setupClientForRetry(retriesNextServer, retriesSameServer, retryable, retryOnAllOps, serviceName, host, port,
-				delegate, lb, statusCodes, false);
+				delegate, lb, statusCodes, loadBalancedBackOffPolicyFactory, false);
 	}
 
 	private RetryableRibbonLoadBalancingHttpClient setupClientForRetry(int retriesNextServer, int retriesSameServer,
 																	   boolean retryable, boolean retryOnAllOps,
 																	   String serviceName, String host, int port,
-																	   HttpClient delegate, ILoadBalancer lb, String statusCodes,
+																	   CloseableHttpClient delegate, ILoadBalancer lb, String statusCodes,
+																	   LoadBalancedBackOffPolicyFactory loadBalancedBackOffPolicyFactory,
 																	   boolean isSecure) throws Exception {
->>>>>>> 0401ad96
 		ServerIntrospector introspector = mock(ServerIntrospector.class);
 		RetryHandler retryHandler = new DefaultLoadBalancerRetryHandler(retriesSameServer, retriesNextServer, retryable);
 		doReturn(new Server(host, port)).when(lb).chooseServer(eq(serviceName));
@@ -370,7 +363,7 @@
 				new ByteArrayInputStream(new String("bar").getBytes()),
 				new ArrayList<RibbonRequestCustomizer>());
 		RibbonApacheHttpRequest request = new RibbonApacheHttpRequest(context);
-		HttpClient delegate = mock(HttpClient.class);
+		CloseableHttpClient delegate = mock(CloseableHttpClient.class);
 		final CloseableHttpResponse response = mock(CloseableHttpResponse.class);
 		StatusLine statusLine = mock(StatusLine.class);
 		doReturn(200).when(statusLine).getStatusCode();
@@ -408,7 +401,7 @@
 				new ByteArrayInputStream(new String("bar").getBytes()),
 				new ArrayList<RibbonRequestCustomizer>());
 		RibbonApacheHttpRequest request = new RibbonApacheHttpRequest(context);
-		HttpClient delegate = mock(HttpClient.class);
+		CloseableHttpClient delegate = mock(CloseableHttpClient.class);
 		final CloseableHttpResponse response = mock(CloseableHttpResponse.class);
 		StatusLine statusLine = mock(StatusLine.class);
 		doReturn(200).when(statusLine).getStatusCode();
@@ -417,7 +410,7 @@
 				when(delegate).execute(any(HttpUriRequest.class));
 		ILoadBalancer lb = mock(ILoadBalancer.class);
 		RetryableRibbonLoadBalancingHttpClient client = setupClientForRetry(retriesNextServer, retriesSameServer, retryable, retryOnAllOps,
-				serviceName, host, port, delegate, lb, "", true);
+				serviceName, host, port, delegate, lb, "", loadBalancedBackOffPolicyFactory,true);
 		client.execute(request, null);
 		verify(response, times(0)).close();
 		verify(delegate, times(1)).execute(argThat(new ArgumentMatcher<HttpUriRequest>() {
